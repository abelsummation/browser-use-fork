--- conflicted
+++ resolved
@@ -114,15 +114,11 @@
 		self.sensitive_data_description = ''
 		self.available_file_paths = available_file_paths
 		self.use_thinking = use_thinking
-<<<<<<< HEAD
 
 		# Store settings as direct attributes instead of in a settings object
 		self.include_attributes = include_attributes or []
 		self.message_context = message_context
 		self.sensitive_data = sensitive_data
-
-=======
->>>>>>> 83d193c2
 		self.last_input_messages = []
 		# Only initialize messages if state is empty
 		if len(self.state.history.messages) == 0:
